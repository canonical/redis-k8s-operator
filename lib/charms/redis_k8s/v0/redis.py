--- conflicted
+++ resolved
@@ -57,11 +57,7 @@
 
 class RedisRequires(Object):
 
-<<<<<<< HEAD
-    def __init__(self, charm, _stored, relation_name: str = DEFAULT_RELATION_NAME):
-=======
-    def __init__(self, charm, relation_name: str = DEFAULT_REALTION_NAME):
->>>>>>> b506926d
+    def __init__(self, charm, relation_name: str = DEFAULT_RELATION_NAME):
         """A class implementing the redis requires relation."""
         super().__init__(charm, relation_name)
         self.framework.observe(charm.on[relation_name].relation_joined, self._on_relation_changed)
