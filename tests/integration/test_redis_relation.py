--- conflicted
+++ resolved
@@ -63,11 +63,7 @@
             ops_test.model.deploy(
                 POSTGRESQL_APP_NAME,
                 application_name=POSTGRESQL_APP_NAME,
-<<<<<<< HEAD
-                channel="latest/edge",
-=======
                 channel="latest/stable",
->>>>>>> 1c898608
                 series="focal",
             ),
         )
